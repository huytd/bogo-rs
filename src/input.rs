--- conflicted
+++ resolved
@@ -157,11 +157,8 @@
     should_track: bool,
     previous_word: String,
     active_app: String,
-<<<<<<< HEAD
     is_macro_enabled: bool,
     macro_table: BTreeMap<String, String>,
-=======
->>>>>>> 7631e711
 }
 
 impl InputState {
@@ -176,11 +173,8 @@
             should_track: true,
             previous_word: String::new(),
             active_app: String::new(),
-<<<<<<< HEAD
             is_macro_enabled: true,
             macro_table: config.get_macro_table().clone(),
-=======
->>>>>>> 7631e711
         }
     }
 
