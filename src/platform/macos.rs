--- conflicted
+++ resolved
@@ -16,13 +16,10 @@
     },
     sys,
 };
-<<<<<<< HEAD
 use druid::{
     commands::{CLOSE_WINDOW, HIDE_APPLICATION},
     Selector,
 };
-=======
->>>>>>> 1526e875
 use objc::{class, msg_send, sel, sel_impl};
 
 pub use macos_ext::SystemTray;
@@ -52,12 +49,9 @@
 pub const SYMBOL_SUPER: &str = "⌘";
 pub const SYMBOL_ALT: &str = "⌥";
 
-<<<<<<< HEAD
 pub const HIDE_COMMAND: Selector = HIDE_APPLICATION;
 pub const CLOSE_COMMAND: Selector = CLOSE_WINDOW;
 
-=======
->>>>>>> 1526e875
 static AUTO_LAUNCH: Lazy<AutoLaunch> = Lazy::new(|| {
     let app_path = get_current_app_path();
     let app_name = Path::new(&app_path)
