#[cfg_attr(target_os = "macos", path = "macos.rs")]
#[cfg_attr(target_os = "linux", path = "linux.rs")]
#[cfg_attr(target_os = "window", path = "window.rs")]
mod os;

use std::fmt::Display;

use bitflags::bitflags;
pub use os::{
    ensure_accessibility_permission, get_active_app_name, get_home_dir, is_in_text_selection,
    is_launch_on_login, run_event_listener, send_backspace, send_string, update_launch_on_login,
<<<<<<< HEAD
    Handle, CLOSE_COMMAND, HIDE_COMMAND, SYMBOL_ALT, SYMBOL_CTRL, SYMBOL_SHIFT, SYMBOL_SUPER,
=======
    Handle, SYMBOL_ALT, SYMBOL_CTRL, SYMBOL_SHIFT, SYMBOL_SUPER,
>>>>>>> 1526e875
};

#[cfg(target_os = "macos")]
pub use os::SystemTray;
pub use os::SystemTrayMenuItemKey;

pub const RAW_KEY_GLOBE: u16 = 0xb3;
pub const KEY_ENTER: char = '\x13';
pub const KEY_SPACE: char = '\u{0020}';
pub const KEY_TAB: char = '\x09';
pub const KEY_DELETE: char = '\x08';
pub const KEY_ESCAPE: char = '\x26';

bitflags! {
    pub struct KeyModifier: u32 {
        const MODIFIER_NONE     = 0b00000000;
        const MODIFIER_SHIFT    = 0b00000001;
        const MODIFIER_SUPER    = 0b00000010;
        const MODIFIER_CONTROL  = 0b00000100;
        const MODIFIER_ALT      = 0b00001000;
        const MODIFIER_CAPSLOCK = 0b00010000;
    }
}

impl Display for KeyModifier {
    fn fmt(&self, f: &mut std::fmt::Formatter<'_>) -> std::fmt::Result {
        if self.is_super() {
            write!(f, "super+")?;
        }
        if self.is_control() {
            write!(f, "ctrl+")?;
        }
        if self.is_alt() {
            write!(f, "alt+")?;
        }
        if self.is_shift() {
            write!(f, "shift+")?;
        }
        if self.is_capslock() {
            write!(f, "capslock+")?;
        }
        write!(f, "")
    }
}

impl KeyModifier {
    pub fn new() -> Self {
        Self { bits: 0 }
    }

    pub fn apply(
        &mut self,
        is_super: bool,
        is_ctrl: bool,
        is_alt: bool,
        is_shift: bool,
        is_capslock: bool,
    ) {
        self.set(Self::MODIFIER_SUPER, is_super);
        self.set(Self::MODIFIER_CONTROL, is_ctrl);
        self.set(Self::MODIFIER_ALT, is_alt);
        self.set(Self::MODIFIER_SHIFT, is_shift);
        self.set(Self::MODIFIER_CAPSLOCK, is_capslock);
    }

    pub fn add_shift(&mut self) {
        self.set(Self::MODIFIER_SHIFT, true);
    }

    pub fn add_super(&mut self) {
        self.set(Self::MODIFIER_SUPER, true);
    }

    pub fn add_control(&mut self) {
        self.set(Self::MODIFIER_CONTROL, true);
    }

    pub fn add_alt(&mut self) {
        self.set(Self::MODIFIER_ALT, true);
    }

    pub fn add_capslock(&mut self) {
        self.set(Self::MODIFIER_CAPSLOCK, true);
    }

    pub fn is_shift(&self) -> bool {
        self.contains(Self::MODIFIER_SHIFT)
    }

    pub fn is_super(&self) -> bool {
        self.contains(Self::MODIFIER_SUPER)
    }

    pub fn is_control(&self) -> bool {
        self.contains(Self::MODIFIER_CONTROL)
    }

    pub fn is_alt(&self) -> bool {
        self.contains(Self::MODIFIER_ALT)
    }

    pub fn is_capslock(&self) -> bool {
        self.contains(Self::MODIFIER_CAPSLOCK)
    }
}

#[derive(Debug, Copy, Clone)]
pub enum PressedKey {
    Char(char),
    Raw(u16),
}
pub type CallbackFn = dyn Fn(os::Handle, Option<PressedKey>, KeyModifier) -> bool;<|MERGE_RESOLUTION|>--- conflicted
+++ resolved
@@ -9,11 +9,7 @@
 pub use os::{
     ensure_accessibility_permission, get_active_app_name, get_home_dir, is_in_text_selection,
     is_launch_on_login, run_event_listener, send_backspace, send_string, update_launch_on_login,
-<<<<<<< HEAD
-    Handle, CLOSE_COMMAND, HIDE_COMMAND, SYMBOL_ALT, SYMBOL_CTRL, SYMBOL_SHIFT, SYMBOL_SUPER,
-=======
     Handle, SYMBOL_ALT, SYMBOL_CTRL, SYMBOL_SHIFT, SYMBOL_SUPER,
->>>>>>> 1526e875
 };
 
 #[cfg(target_os = "macos")]
