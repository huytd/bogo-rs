use std::sync::Arc;

use crate::{
    input::{rebuild_keyboard_layout_map, TypingMethod, INPUT_STATE},
    platform::{
        self, is_launch_on_login, update_launch_on_login, KeyModifier, SystemTray,
        SystemTrayMenuItemKey, SYMBOL_ALT, SYMBOL_CTRL, SYMBOL_SHIFT, SYMBOL_SUPER,
    },
    UI_EVENT_SINK,
};
use druid::{
    commands::QUIT_APP,
    theme::{BACKGROUND_DARK, BORDER_DARK, PLACEHOLDER_COLOR},
    widget::{
        Button, Checkbox, Container, Controller, FillStrat, Flex, Image, Label, LineBreaking, List,
        RadioGroup, Scroll, Switch, TextBox,
    },
    Application, Color, Data, Env, Event, EventCtx, ImageBuf, Lens, Selector, Target, Widget,
    WidgetExt, WindowDesc,
};
use log::error;

pub const UPDATE_UI: Selector = Selector::new("gox-ui.update-ui");
const DELETE_MACRO: Selector<String> = Selector::new("gox-ui.delete-macro");
const ADD_MACRO: Selector = Selector::new("gox-ui.add-macro");

pub fn format_letter_key(c: char) -> String {
    if c.is_ascii_whitespace() {
        String::from("Space")
    } else {
        c.to_ascii_uppercase().to_string()
    }
}

pub fn letter_key_to_char(input: &str) -> char {
    match input {
        "Space" => ' ',
        s => s.chars().last().unwrap(),
    }
}

struct LetterKeyController;
impl<W: Widget<UIDataAdapter>> Controller<UIDataAdapter, W> for LetterKeyController {
    fn event(
        &mut self,
        child: &mut W,
        ctx: &mut EventCtx,
        event: &Event,
        data: &mut UIDataAdapter,
        env: &Env,
    ) {
        if let &Event::KeyUp(_) = event {
            match data.letter_key.as_str() {
                "Space" => {}
                s => {
                    if let Some(last_char) = s.chars().last() {
                        data.letter_key = format_letter_key(last_char);
                    }
                }
            }
        }
        child.event(ctx, event, data, env)
    }
}

#[derive(Clone, Data, PartialEq, Eq)]
struct MacroEntry {
    from: String,
    to: String,
}

#[derive(Clone, Data, Lens, PartialEq, Eq)]
pub struct UIDataAdapter {
    is_enabled: bool,
    typing_method: TypingMethod,
    hotkey_display: String,
<<<<<<< HEAD
    // Macro config
    is_macro_enabled: bool,
    macro_table: Arc<Vec<MacroEntry>>,
    new_macro_from: String,
    new_macro_to: String,
=======
    launch_on_login: bool,
>>>>>>> 7631e711
    // Hotkey config
    super_key: bool,
    ctrl_key: bool,
    alt_key: bool,
    shift_key: bool,
    capslock_key: bool,
    letter_key: String,
    // system tray
    systray: SystemTray,
}

impl UIDataAdapter {
    pub fn new() -> Self {
        let mut ret = Self {
            is_enabled: true,
            typing_method: TypingMethod::Telex,
            hotkey_display: String::new(),
<<<<<<< HEAD
            is_macro_enabled: false,
            macro_table: Arc::new(Vec::new()),
            new_macro_from: String::new(),
            new_macro_to: String::new(),
=======
            launch_on_login: false,
>>>>>>> 7631e711
            super_key: true,
            ctrl_key: true,
            alt_key: false,
            shift_key: false,
            capslock_key: false,
            letter_key: String::from("Space"),
            systray: SystemTray::new(),
        };
        ret.setup_system_tray_actions();
        ret.update();
        ret
    }

    pub fn update(&mut self) {
        unsafe {
            self.is_enabled = INPUT_STATE.is_enabled();
            self.typing_method = INPUT_STATE.get_method();
            self.hotkey_display = INPUT_STATE.get_hotkey().to_string();
<<<<<<< HEAD
            self.is_macro_enabled = INPUT_STATE.is_macro_enabled();
            self.macro_table = Arc::new(
                INPUT_STATE
                    .get_macro_table()
                    .iter()
                    .map(|(source, target)| MacroEntry {
                        from: source.to_string(),
                        to: target.to_string(),
                    })
                    .collect::<Vec<MacroEntry>>(),
            );
=======
            self.launch_on_login = is_launch_on_login();
>>>>>>> 7631e711

            let (modifiers, keycode) = INPUT_STATE.get_hotkey().inner();
            self.super_key = modifiers.is_super();
            self.ctrl_key = modifiers.is_control();
            self.alt_key = modifiers.is_alt();
            self.shift_key = modifiers.is_shift();
            self.letter_key = format_letter_key(keycode);

            match self.is_enabled {
                true => {
                    self.systray.set_title("VN");
                    self.systray
                        .set_menu_item_title(SystemTrayMenuItemKey::Enable, "Tắt gõ tiếng việt");
                }
                false => {
                    self.systray.set_title("EN");
                    self.systray
                        .set_menu_item_title(SystemTrayMenuItemKey::Enable, "Bật gõ tiếng việt");
                }
            }
            match self.typing_method {
                TypingMethod::VNI => {
                    self.systray
                        .set_menu_item_title(SystemTrayMenuItemKey::TypingMethodTelex, "Telex");
                    self.systray
                        .set_menu_item_title(SystemTrayMenuItemKey::TypingMethodVNI, "VNI ✓");
                }
                TypingMethod::Telex => {
                    self.systray
                        .set_menu_item_title(SystemTrayMenuItemKey::TypingMethodTelex, "Telex ✓");
                    self.systray
                        .set_menu_item_title(SystemTrayMenuItemKey::TypingMethodVNI, "VNI");
                }
            }
        }
    }

    fn setup_system_tray_actions(&mut self) {
        self.systray
            .set_menu_item_callback(SystemTrayMenuItemKey::Enable, || {
                unsafe {
                    INPUT_STATE.toggle_vietnamese();
                }
                UI_EVENT_SINK
                    .get()
                    .map(|event| Some(event.submit_command(UPDATE_UI, (), Target::Auto)));
            });
        self.systray
            .set_menu_item_callback(SystemTrayMenuItemKey::TypingMethodTelex, || {
                unsafe {
                    INPUT_STATE.set_method(TypingMethod::Telex);
                }
                UI_EVENT_SINK
                    .get()
                    .map(|event| Some(event.submit_command(UPDATE_UI, (), Target::Auto)));
            });
        self.systray
            .set_menu_item_callback(SystemTrayMenuItemKey::TypingMethodVNI, || {
                unsafe {
                    INPUT_STATE.set_method(TypingMethod::VNI);
                }
                UI_EVENT_SINK
                    .get()
                    .map(|event| Some(event.submit_command(UPDATE_UI, (), Target::Auto)));
            });
        self.systray
            .set_menu_item_callback(SystemTrayMenuItemKey::Exit, || {
                UI_EVENT_SINK
                    .get()
                    .map(|event| Some(event.submit_command(QUIT_APP, (), Target::Auto)));
            });
    }

    pub fn toggle_vietnamese(&mut self) {
        unsafe {
            INPUT_STATE.toggle_vietnamese();
        }
        self.update();
    }
}

pub struct UIController;

impl<W: Widget<UIDataAdapter>> Controller<UIDataAdapter, W> for UIController {
    fn event(
        &mut self,
        child: &mut W,
        ctx: &mut EventCtx,
        event: &Event,
        data: &mut UIDataAdapter,
        env: &Env,
    ) {
        match event {
            Event::Command(cmd) => {
                if cmd.get(UPDATE_UI).is_some() {
                    data.update();
                    rebuild_keyboard_layout_map();
                }
                if let Some(source) = cmd.get(DELETE_MACRO) {
                    unsafe { INPUT_STATE.delete_macro(source) };
                    data.update();
                }
                if cmd.get(ADD_MACRO).is_some()
                    && !data.new_macro_from.is_empty()
                    && !data.new_macro_to.is_empty()
                {
                    unsafe {
                        INPUT_STATE
                            .add_macro(data.new_macro_from.clone(), data.new_macro_to.clone())
                    };
                    data.new_macro_from = String::new();
                    data.new_macro_to = String::new();
                    data.update();
                }
            }
            Event::WindowCloseRequested => {
                ctx.set_handled();
                ctx.submit_command(platform::HIDE_COMMAND);
            }
            _ => {}
        }
        child.event(ctx, event, data, env)
    }

    fn update(
        &mut self,
        child: &mut W,
        ctx: &mut druid::UpdateCtx,
        old_data: &UIDataAdapter,
        data: &UIDataAdapter,
        env: &Env,
    ) {
        unsafe {
            if old_data.typing_method != data.typing_method {
                INPUT_STATE.set_method(data.typing_method);
            }

            if old_data.launch_on_login != data.launch_on_login {
                if let Err(err) = update_launch_on_login(data.launch_on_login) {
                    error!("{}", err);
                }
            }

            if !data.letter_key.is_empty() {
                let mut new_mod = KeyModifier::new();
                new_mod.apply(
                    data.super_key,
                    data.ctrl_key,
                    data.alt_key,
                    data.shift_key,
                    data.capslock_key,
                );
                let key_code = letter_key_to_char(&data.letter_key);
                if !INPUT_STATE.get_hotkey().is_match(new_mod, &key_code) {
                    INPUT_STATE.set_hotkey(&format!(
                        "{}{}",
                        new_mod,
                        match key_code {
                            ' ' => String::from("space"),
                            c => c.to_string(),
                        }
                    ));
                }
            }

            if old_data.is_macro_enabled != data.is_macro_enabled {
                INPUT_STATE.toggle_macro_enabled();
            }
        }
        child.update(ctx, old_data, data, env);
    }
}

pub fn main_ui_builder() -> impl Widget<UIDataAdapter> {
    Flex::column()
        .cross_axis_alignment(druid::widget::CrossAxisAlignment::Start)
        .main_axis_alignment(druid::widget::MainAxisAlignment::Start)
        .with_child(
            Container::new(
                Flex::column()
                    .cross_axis_alignment(druid::widget::CrossAxisAlignment::Start)
                    .main_axis_alignment(druid::widget::MainAxisAlignment::Start)
                    .with_child(
                        Flex::row()
                            .with_child(Label::new("Chế độ gõ tiếng Việt"))
                            .with_child(Switch::new().lens(UIDataAdapter::is_enabled).on_click(
                                |_, data, _| {
                                    data.toggle_vietnamese();
                                },
                            ))
                            .cross_axis_alignment(druid::widget::CrossAxisAlignment::Start)
                            .main_axis_alignment(druid::widget::MainAxisAlignment::SpaceBetween)
                            .must_fill_main_axis(true)
                            .expand_width()
                            .padding(8.0),
                    )
                    .with_child(
                        Flex::row()
                            .with_child(Label::new("Kiểu gõ"))
                            .with_child(
                                RadioGroup::column(vec![
                                    ("Telex", TypingMethod::Telex),
                                    ("VNI", TypingMethod::VNI),
                                ])
                                .lens(UIDataAdapter::typing_method),
                            )
                            .cross_axis_alignment(druid::widget::CrossAxisAlignment::Start)
                            .main_axis_alignment(druid::widget::MainAxisAlignment::SpaceBetween)
                            .must_fill_main_axis(true)
                            .expand_width()
                            .padding(8.0),
                    )
                    .with_child(
                        Flex::row()
<<<<<<< HEAD
                            .with_child(Label::new("Gõ tắt"))
                            .with_child(Checkbox::new("").lens(UIDataAdapter::is_macro_enabled))
=======
                            .with_child(Label::new("Khởi động cùng OS"))
                            .with_child(Checkbox::new("").lens(UIDataAdapter::launch_on_login))
>>>>>>> 7631e711
                            .cross_axis_alignment(druid::widget::CrossAxisAlignment::Start)
                            .main_axis_alignment(druid::widget::MainAxisAlignment::SpaceBetween)
                            .must_fill_main_axis(true)
                            .expand_width()
                            .padding(8.0),
                    )
                    .with_child(
                        Flex::row()
<<<<<<< HEAD
                            .with_child(Button::new("Bảng gõ tắt").on_click(|ctx, _, _| {
                                let new_win_position = ctx.window().get_position() - (50.0, 50.0); // offset a bit
                                let new_window = WindowDesc::new(macro_editor_ui_builder())
                                    .title("Bảng gõ tắt")
                                    .window_size((320.0, 320.0))
                                    .with_min_size((320.0, 320.0))
                                    .set_position(new_win_position);
                                ctx.new_window(new_window);
                            }))
                            .cross_axis_alignment(druid::widget::CrossAxisAlignment::Start)
                            .main_axis_alignment(druid::widget::MainAxisAlignment::End)
                            .must_fill_main_axis(true)
                            .expand_width()
                            .padding(8.0),
                    )
                    .with_child(
                        Flex::row()
=======
>>>>>>> 7631e711
                            .with_child(Label::new("Bật tắt gõ tiếng Việt"))
                            .with_child(
                                Label::dynamic(|data: &UIDataAdapter, _| {
                                    data.hotkey_display.to_owned()
                                })
                                .border(PLACEHOLDER_COLOR, 1.0)
                                .rounded(4.0),
                            )
                            .cross_axis_alignment(druid::widget::CrossAxisAlignment::Start)
                            .main_axis_alignment(druid::widget::MainAxisAlignment::SpaceBetween)
                            .must_fill_main_axis(true)
                            .expand_width()
                            .padding(8.0),
                    )
                    .with_child(
                        Flex::row()
                            .with_child(Checkbox::new(SYMBOL_SUPER).lens(UIDataAdapter::super_key))
                            .with_child(Checkbox::new(SYMBOL_CTRL).lens(UIDataAdapter::ctrl_key))
                            .with_child(Checkbox::new(SYMBOL_ALT).lens(UIDataAdapter::alt_key))
                            .with_child(Checkbox::new(SYMBOL_SHIFT).lens(UIDataAdapter::shift_key))
                            .with_child(
                                TextBox::new()
                                    .lens(UIDataAdapter::letter_key)
                                    .controller(LetterKeyController),
                            )
                            .cross_axis_alignment(druid::widget::CrossAxisAlignment::End)
                            .main_axis_alignment(druid::widget::MainAxisAlignment::SpaceBetween)
                            .must_fill_main_axis(true)
                            .expand_width()
                            .padding(8.0),
                    ),
            )
            .border(BORDER_DARK, 1.0)
            .rounded(4.0)
            .background(BACKGROUND_DARK),
        )
        .with_spacer(8.0)
        .with_child(
            Flex::row()
                .with_child(Button::new("Cài đặt mặc định").fix_height(28.0))
                .with_spacer(8.0)
                .with_child(
                    Button::new("Đóng")
                        .fix_width(100.0)
                        .fix_height(28.0)
                        .on_click(|event, _, _| event.submit_command(platform::HIDE_COMMAND)),
                )
                .cross_axis_alignment(druid::widget::CrossAxisAlignment::Start)
                .main_axis_alignment(druid::widget::MainAxisAlignment::End)
                .must_fill_main_axis(true)
                .expand_width(),
        )
        .padding(8.0)
        .controller(UIController)
}

pub fn permission_request_ui_builder() -> impl Widget<()> {
    let image_data = ImageBuf::from_data(include_bytes!("../assets/accessibility.png")).unwrap();
    Flex::column()
        .cross_axis_alignment(druid::widget::CrossAxisAlignment::Start)
        .main_axis_alignment(druid::widget::MainAxisAlignment::Start)
        .with_child(
            Label::new("Chờ đã! Bạn cần phải cấp quyền Accessibility cho ứng dụng GõKey trước khi sử dụng.")
                .with_line_break_mode(LineBreaking::WordWrap)
                .padding(6.0)
        )
        .with_child(
            Container::new(Image::new(image_data).fill_mode(FillStrat::Cover))
                .rounded(4.0)
                .padding(6.0)
        )
        .with_child(
            Label::new("Bạn vui lòng thoát khỏi ứng dụng và mở lại sau khi đã cấp quyền.")
                .with_line_break_mode(LineBreaking::WordWrap)
                .padding(6.0)
        )
        .with_child(
            Flex::row()
                .cross_axis_alignment(druid::widget::CrossAxisAlignment::End)
                .main_axis_alignment(druid::widget::MainAxisAlignment::End)
                .with_child(
                    Button::new("Thoát")
                        .fix_width(100.0)
                        .fix_height(28.0)
                        .on_click(|_, _, _| {
                            Application::global().quit();
                        })
                        .padding(6.0)
                )
                .must_fill_main_axis(true)
        )
        .must_fill_main_axis(true)
        .padding(6.0)
}

pub fn macro_editor_ui_builder() -> impl Widget<UIDataAdapter> {
    Flex::column()
        .cross_axis_alignment(druid::widget::CrossAxisAlignment::Start)
        .main_axis_alignment(druid::widget::MainAxisAlignment::SpaceBetween)
        .with_child(
            Flex::row()
                .with_child(Label::new("Bảng gõ tắt"))
                .main_axis_alignment(druid::widget::MainAxisAlignment::Center)
                .expand_width(),
        )
        .with_flex_child(
            {
                let mut scroll = Scroll::new(
                    List::new(macro_row_item)
                        .lens(UIDataAdapter::macro_table)
                        .expand_width(),
                );
                scroll.set_enabled_scrollbars(druid::scroll_component::ScrollbarsEnabled::Vertical);
                scroll.set_horizontal_scroll_enabled(false);
                scroll
            }
            .expand_width(),
            1.0,
        )
        .with_default_spacer()
        .with_child(
            Flex::row()
                .with_flex_child(
                    TextBox::new()
                        .with_placeholder("Gõ tắt mới")
                        .with_text_alignment(druid::text::TextAlignment::Start)
                        .expand_width()
                        .lens(UIDataAdapter::new_macro_from),
                    2.0,
                )
                .with_flex_child(
                    TextBox::new()
                        .with_placeholder("thay thế")
                        .with_text_alignment(druid::text::TextAlignment::Start)
                        .expand_width()
                        .lens(UIDataAdapter::new_macro_to),
                    2.0,
                )
                .with_flex_child(
                    Button::new("Thêm")
                        .on_click(|ctx, _, _| ctx.submit_command(ADD_MACRO.to(Target::Global))),
                    1.0,
                )
                .main_axis_alignment(druid::widget::MainAxisAlignment::SpaceBetween)
                .cross_axis_alignment(druid::widget::CrossAxisAlignment::Baseline)
                .expand_width()
                .border(Color::GRAY, 0.5),
        )
        .with_child(
            Flex::row()
                .with_child(
                    Button::new("Đóng")
                        .on_click(|ctx, _, _| {
                            ctx.submit_command(platform::CLOSE_COMMAND.to(Target::Auto))
                        })
                        .fix_width(100.0)
                        .fix_height(28.0),
                )
                .main_axis_alignment(druid::widget::MainAxisAlignment::End)
                .expand_width()
                .padding(6.0),
        )
        .must_fill_main_axis(true)
        .expand_width()
        .padding(8.0)
}

fn macro_row_item() -> impl Widget<MacroEntry> {
    Flex::row()
        .with_flex_child(
            Label::dynamic(|e: &MacroEntry, _| e.from.clone())
                .with_line_break_mode(LineBreaking::WordWrap)
                .align_left(),
            2.0,
        )
        .with_flex_child(
            Label::dynamic(|e: &MacroEntry, _| e.to.clone())
                .with_line_break_mode(LineBreaking::WordWrap)
                .align_left(),
            2.0,
        )
        .with_flex_child(
            Button::new("❌").on_click(|ctx, data: &mut MacroEntry, _| {
                ctx.submit_command(DELETE_MACRO.with(data.from.clone()).to(Target::Global))
            }),
            1.0,
        )
        .main_axis_alignment(druid::widget::MainAxisAlignment::SpaceBetween)
        .cross_axis_alignment(druid::widget::CrossAxisAlignment::Baseline)
        .expand_width()
        .border(Color::GRAY, 0.5)
}<|MERGE_RESOLUTION|>--- conflicted
+++ resolved
@@ -74,15 +74,12 @@
     is_enabled: bool,
     typing_method: TypingMethod,
     hotkey_display: String,
-<<<<<<< HEAD
+    launch_on_login: bool,
     // Macro config
     is_macro_enabled: bool,
     macro_table: Arc<Vec<MacroEntry>>,
     new_macro_from: String,
     new_macro_to: String,
-=======
-    launch_on_login: bool,
->>>>>>> 7631e711
     // Hotkey config
     super_key: bool,
     ctrl_key: bool,
@@ -100,14 +97,11 @@
             is_enabled: true,
             typing_method: TypingMethod::Telex,
             hotkey_display: String::new(),
-<<<<<<< HEAD
+            launch_on_login: false,
             is_macro_enabled: false,
             macro_table: Arc::new(Vec::new()),
             new_macro_from: String::new(),
             new_macro_to: String::new(),
-=======
-            launch_on_login: false,
->>>>>>> 7631e711
             super_key: true,
             ctrl_key: true,
             alt_key: false,
@@ -126,8 +120,8 @@
             self.is_enabled = INPUT_STATE.is_enabled();
             self.typing_method = INPUT_STATE.get_method();
             self.hotkey_display = INPUT_STATE.get_hotkey().to_string();
-<<<<<<< HEAD
             self.is_macro_enabled = INPUT_STATE.is_macro_enabled();
+            self.launch_on_login = is_launch_on_login();
             self.macro_table = Arc::new(
                 INPUT_STATE
                     .get_macro_table()
@@ -138,9 +132,6 @@
                     })
                     .collect::<Vec<MacroEntry>>(),
             );
-=======
-            self.launch_on_login = is_launch_on_login();
->>>>>>> 7631e711
 
             let (modifiers, keycode) = INPUT_STATE.get_hotkey().inner();
             self.super_key = modifiers.is_super();
@@ -355,13 +346,18 @@
                     )
                     .with_child(
                         Flex::row()
-<<<<<<< HEAD
+                            .with_child(Label::new("Khởi động cùng OS"))
+                            .with_child(Checkbox::new("").lens(UIDataAdapter::launch_on_login))
+                            .cross_axis_alignment(druid::widget::CrossAxisAlignment::Start)
+                            .main_axis_alignment(druid::widget::MainAxisAlignment::SpaceBetween)
+                            .must_fill_main_axis(true)
+                            .expand_width()
+                            .padding(8.0),
+                    )
+                    .with_child(
+                        Flex::row()
                             .with_child(Label::new("Gõ tắt"))
                             .with_child(Checkbox::new("").lens(UIDataAdapter::is_macro_enabled))
-=======
-                            .with_child(Label::new("Khởi động cùng OS"))
-                            .with_child(Checkbox::new("").lens(UIDataAdapter::launch_on_login))
->>>>>>> 7631e711
                             .cross_axis_alignment(druid::widget::CrossAxisAlignment::Start)
                             .main_axis_alignment(druid::widget::MainAxisAlignment::SpaceBetween)
                             .must_fill_main_axis(true)
@@ -370,7 +366,6 @@
                     )
                     .with_child(
                         Flex::row()
-<<<<<<< HEAD
                             .with_child(Button::new("Bảng gõ tắt").on_click(|ctx, _, _| {
                                 let new_win_position = ctx.window().get_position() - (50.0, 50.0); // offset a bit
                                 let new_window = WindowDesc::new(macro_editor_ui_builder())
@@ -388,8 +383,6 @@
                     )
                     .with_child(
                         Flex::row()
-=======
->>>>>>> 7631e711
                             .with_child(Label::new("Bật tắt gõ tiếng Việt"))
                             .with_child(
                                 Label::dynamic(|data: &UIDataAdapter, _| {
