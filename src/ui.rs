--- conflicted
+++ resolved
@@ -15,24 +15,16 @@
         Button, Checkbox, Container, Controller, FillStrat, Flex, Image, Label, LineBreaking, List,
         RadioGroup, Scroll, Switch, TextBox,
     },
-<<<<<<< HEAD
-    Application, Color, Data, Env, Event, EventCtx, ImageBuf, Lens, Selector, Target, Widget,
-    WidgetExt, WindowDesc,
-=======
-    Application, Data, Env, Event, EventCtx, ImageBuf, Lens, Screen, Selector, Target, Widget,
-    WidgetExt,
->>>>>>> 9f727c38
+    Application, Color, Data, Env, Event, EventCtx, ImageBuf, Lens, Screen, Selector, Target,
+    Widget, WidgetExt, WindowDesc,
 };
 use log::error;
 
 pub const UPDATE_UI: Selector = Selector::new("gox-ui.update-ui");
-<<<<<<< HEAD
 const DELETE_MACRO: Selector<String> = Selector::new("gox-ui.delete-macro");
 const ADD_MACRO: Selector = Selector::new("gox-ui.add-macro");
-=======
 pub const WINDOW_WIDTH: f64 = 320.0;
-pub const WINDOW_HEIGHT: f64 = 268.0;
->>>>>>> 9f727c38
+pub const WINDOW_HEIGHT: f64 = 345.0;
 
 pub fn format_letter_key(c: char) -> String {
     if c.is_ascii_whitespace() {
@@ -488,7 +480,6 @@
         .padding(6.0)
 }
 
-<<<<<<< HEAD
 pub fn macro_editor_ui_builder() -> impl Widget<UIDataAdapter> {
     Flex::column()
         .cross_axis_alignment(druid::widget::CrossAxisAlignment::Start)
@@ -585,7 +576,8 @@
         .cross_axis_alignment(druid::widget::CrossAxisAlignment::Baseline)
         .expand_width()
         .border(Color::GRAY, 0.5)
-=======
+}
+
 pub fn center_window_position() -> (f64, f64) {
     let screen_rect = Screen::get_display_rect();
 
@@ -593,5 +585,4 @@
     let y = (screen_rect.height() - WINDOW_HEIGHT) / 2.0;
 
     (x, y)
->>>>>>> 9f727c38
 }